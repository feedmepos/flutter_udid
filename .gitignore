--- conflicted
+++ resolved
@@ -23,15 +23,6 @@
 
 .packages
 .pub/
-<<<<<<< HEAD
 
 build/
-
-## Additional Flutter related ignores
-doc/
-example/.flutter-plugins-dependencies
-=======
-
-build/
-doc/
->>>>>>> 236bbaab
+doc/